from zschema.leaves import *
from zschema.compounds import *
import zschema.registry

# Mostly copied from zmap/zgrab/zgrab_schema.py
# Since the struct -> json mappings are defined in zcrypto, it seems like it
# would make sense to have this schema defined there

# For items in x509/pkix/pkix.go, there is a corresponding struct in
# x509/pkix/json.go, prefixed with "aux" (e.g. Name -> auxName)

# x509/pkix/pkix.go: Name
distinguished_name = SubRecord({
    "serial_number": ListOf(String()),
    "common_name": ListOf(String()),
    "country": ListOf(String()),
    "locality": ListOf(String()),
    "province": ListOf(String()),
    "street_address": ListOf(String()),
    "organization": ListOf(String()),
    "organizational_unit": ListOf(String()),
    "postal_code": ListOf(String()),
    "domain_component": ListOf(String()),
})

# x509/pkix/pkix.go: Extension
unknown_extension = SubRecord({
    "id": String(),
    "critical": Boolean(),
    "value": Binary(),
})

# x509/extensions.go: GeneralNames/jsonGeneralNames
alternate_name = SubRecord({
    "dns_names": ListOf(String()),
    "email_addresses": ListOf(String()),
    "ip_addresses": ListOf(String()),
    "directory_names": ListOf(distinguished_name),
    "edi_party_names": ListOf(SubRecord({
        "name_assigner": AnalyzedString(es_include_raw=True),
        "party_name": AnalyzedString(es_include_raw=True),
    })),
    "other_names": ListOf(SubRecord({
        "id": String(),
        "value": Binary(),
    })),
    "registered_ids": ListOf(String()),
    "uniform_resource_identifiers": ListOf(AnalyzedString(es_include_raw=True)),
})

# x509/json.go (mapped from crypto.rsa)
rsa_public_key = SubRecord({
    "exponent": Long(),
    "modulus": Binary(),
    "length": Unsigned32BitInteger(doc="Bit-length of modulus."),
})

# x509/json.go (mapped from crypto.dsa)
dsa_public_key = SubRecord({
    "p": Binary(),
    "q": Binary(),
    "g": Binary(),
    "y": Binary(),
})

# x509/json.go (mapped from crypto.ecdsa)
ecdsa_public_key = SubRecord({
    "pub": Binary(),
    "b": Binary(),
    "gx": Binary(),
    "gy": Binary(),
    "n": Binary(),
    "p": Binary(),
    "x": Binary(),
    "y": Binary(),
    "curve": String(),
    "length": Unsigned16BitInteger(),
    "asn1_oid": String(),
})

# x509/json.go jsonCertificate (mapped from x509.Certificate)
parsed_certificate = SubRecord({
    "subject": distinguished_name,
    # TODO FIXME: Added by jb 2017/12/11
    "subject_dn": String(),
    "issuer": distinguished_name,
    # TODO FIXME: Added by jb 2017/12/11
    "issuer_dn": String(),
    "version": Unsigned32BitInteger(),
    "serial_number": String(doc="Serial number as an unsigned decimal integer. Stored as string to support >uint lengths. Negative values are allowed."),
    "validity": SubRecord({
        "start": DateTime(doc="Timestamp of when certificate is first valid. Timezone is UTC."),
        "end": DateTime(doc="Timestamp of when certificate expires. Timezone is UTC."),
        "length": Unsigned32BitInteger(),
    }),
    "signature_algorithm": SubRecord({
        "name": String(),
        "oid": String(),
    }),
    "subject_key_info": SubRecord({
        "fingerprint_sha256": Binary(),
        "key_algorithm": SubRecord({
            "name": String(doc="Name of public key type, e.g., RSA or ECDSA. More information is available the named SubRecord (e.g., rsa_public_key)."),
         }),
        "rsa_public_key": rsa_public_key,
        "dsa_public_key": dsa_public_key,
        "ecdsa_public_key": ecdsa_public_key,
    }),
    "extensions": SubRecord({
        "key_usage": SubRecord({
            "digital_signature": Boolean(),
            "certificate_sign": Boolean(),
            "crl_sign": Boolean(),
            "content_commitment": Boolean(),
            "key_encipherment": Boolean(),
            "value": Unsigned32BitInteger(),
            "data_encipherment": Boolean(),
            "key_agreement": Boolean(),
            "decipher_only": Boolean(),
            "encipher_only": Boolean(),
        }),
        "basic_constraints": SubRecord({
            "is_ca": Boolean(),
            "max_path_len": Unsigned32BitInteger(),
        }),
        "subject_alt_name": alternate_name,
        "issuer_alt_name": alternate_name,
        "crl_distribution_points": ListOf(String()),
        "authority_key_id": Binary(),  # is this actually binary?
        "subject_key_id": Binary(),
        "extended_key_usage": ListOf(Integer()),  # ??? EKUs are OBJECT IDENTIFIERS...?
        "certificate_policies": ListOf(String()),
        "authority_info_access": SubRecord({
            "ocsp_urls": ListOf(String()),
            "issuer_urls": ListOf(String())
        }),
        "name_constraints": SubRecord({
            "critical": Boolean(),
            "permitted_names": ListOf(String()),
            "permitted_email_addresses": ListOf(String()),
            "permitted_ip_addresses": ListOf(String()),
            "permitted_directory_names": ListOf(distinguished_name),
            "excluded_names": ListOf(String()),
            "excluded_email_addresses": ListOf(String()),
            "excluded_ip_addresses": ListOf(String()),
            "excluded_directory_names": ListOf(distinguished_name)
        }),
        "signed_certificate_timestamps": ListOf(SubRecord({
            "version": Unsigned32BitInteger(),
            "log_id": Binary(es_index=True),
            "timestamp": DateTime(),
            "extensions": Binary(),
            "signature": Binary()
        })),
        "ct_poison": Boolean()
    }),
    "unknown_extensions": ListOf(unknown_extension),
    "signature": SubRecord({
        "signature_algorithm": SubRecord({
            "name": String(),
            "oid": String(),
        }),
        "value": Binary(),
        # TODO FIXME: valid was commented out...? uncommented by jb 2017/12/11
        "valid": Boolean(),
        "self_signed": Boolean(),
    }),
    "fingerprint_md5": Binary(),
    "fingerprint_sha1": Binary(),
    "fingerprint_sha256": Binary(),
    "spki_subject_fingerprint": Binary(),
    "tbs_fingerprint": Binary(),
    # TODO FIXME: added by jb 2017/12/11
    "tbs_noct_fingerprint": Binary(),
    "validation_level": String(),
    "redacted": Boolean(),
    "names": ListOf(String()),
})

# ???
certificate_trust = SubRecord({
    "type": String(doc="root, intermediate, or leaf certificate"),
    "trusted_path": Boolean(doc="Does certificate chain up to browser root store"),
    "valid": Boolean(doc="is this certificate currently valid in this browser"),
    "was_valid": Boolean(doc="was this certificate ever valid in this browser")
})

lint = SubRecord({})

# ???
certificate = SubRecord({
    "raw": Binary(),
    "parsed": parsed_certificate,
    "validation": SubRecord({
        "nss": certificate_trust,
        "apple": certificate_trust,
        "microsoft": certificate_trust,
        "android": certificate_trust,
        "java": certificate_trust,
    }),
    "lint": lint
})

# ???
server_certificate_valid = SubRecord({
    "complete_chain": Boolean(doc="does server provide a chain up to a root"),
    "valid": Boolean(doc="is this certificate currently valid in this browser"),
    "error": String()
})

hex_name_value = SubRecord({
    "hex": String(),
    "name": String(),
    # FIXME: Integer size?
    "value": Integer(),
})

cipher_suite = hex_name_value

signature_and_hash_type = SubRecord({
    "signature_algorithm": String(),
    "hash_algorithm": String(),
})

hex_name_value = SubRecord({
    "hex":String(),
    "name":String(),
    # FIXME: Integer size?
    "value":Integer(),
})

cipher_suite = hex_name_value

signature_and_hash_type = SubRecord({
    "signature_algorithm":String(),
    "hash_algorithm":String(),
})

# zcrypto/tls/tls_handshake.go: ServerHandshake
tls_handshake = SubRecord({
<<<<<<< HEAD
    "client_hello": SubRecord({
        "cipher_suites": ListOf(cipher_suite),
        "compression_methods": ListOf(hex_name_value),
        "extended_master_secret": Boolean(),
        "extended_random": Binary(),
        "heartbeat": Boolean(),
        "next_protocol_negotiation": Boolean(),
        "ocsp_stapling": Boolean(),
        "random": Binary(),
        "sct_enabled": Boolean(),
        "scts": Boolean(),
        "secure_renegotiation": Boolean(),
        "signature_and_hashes": ListOf(signature_and_hash_type),
        "supported_curves": ListOf(hex_name_value),
        "supported_point_formats": ListOf(hex_name_value),
        "ticket": Boolean(),
        "version": SubRecord({
            "name": String(),
=======
    "client_hello":SubRecord({
        "cipher_suites": ListOf(cipher_suite),
        "compression_methods":ListOf(hex_name_value),
        "extended_master_secret": Boolean(),
        "extended_random":Binary(),
        "heartbeat":Boolean(),
        "next_protocol_negotiation":Boolean(),
        "ocsp_stapling":Boolean(),
        "random":Binary(),
        "sct_enabled":Boolean(),
        "scts":Boolean(),
        "secure_renegotiation":Boolean(),
        "signature_and_hashes":ListOf(signature_and_hash_type),
        "supported_curves": ListOf(hex_name_value),
        "supported_point_formats": ListOf(hex_name_value),
        "ticket": Boolean(),
        "version":SubRecord({
            "name":String(),
            # FIXME: Integer size?
            "value":Integer()
        }),
    }),
    "server_hello":SubRecord({
        "version":SubRecord({
            "name":String(),
>>>>>>> f4988729
            # FIXME: Integer size?
            "value": Integer()
        }),
<<<<<<< HEAD
    }),
    "server_hello": SubRecord({
        "version": SubRecord({
            "name": String(),
            # FIXME: Integer size?
            "value": Integer()
        }),
        "random": Binary(),
        "session_id": Binary(),
        "cipher_suite": cipher_suite,
=======
        "random":Binary(),
        "session_id": Binary(),
        "cipher_suite":cipher_suite,
>>>>>>> f4988729
        # FIXME: Integer size?
        "compression_method": Integer(),
        "ocsp_stapling": Boolean(),
        "ticket": Boolean(),
        "secure_renegotiation": Boolean(),
        "heartbeat": Boolean(),
        "extended_random": Binary(),
        "extended_master_secret": Boolean(),
        "scts": ListOf(SubRecord({
                "parsed": SubRecord({
                    "version": Unsigned16BitInteger(),
                    "log_id": IndexedBinary(),
                    "timestamp": Signed64BitInteger(),
                    "signature": Binary(),
                 }),
                "raw": Binary()
            })),
    }),
    "server_certificates": SubRecord({
        "certificate": certificate,
        "chain": ListOf(certificate),
        "validation": SubRecord({
            "matches_domain": Boolean(),
            "stores": SubRecord({
                "nss": server_certificate_valid,
                "microsoft": server_certificate_valid,
                "apple": server_certificate_valid,
                "java": server_certificate_valid,
                "android": server_certificate_valid,
            }),
            # TODO FIXME: ?? are the above applicable in zgrab2? I see the following    # TODO FIXME: Added by jb 2017/12/11
            # TODO FIXME: Added by jb 2017/12/11
            "browser_trusted": Boolean(),
            "browser_error": String()
        }),
    }),
    "server_key_exchange": SubRecord({
        "ecdh_params": SubRecord({
            "curve_id": SubRecord({
                "name": String(),
                # FIXME: Integer size (also -- not an OBJECT IDENTIFIER?)
                "id": Integer(),
            }),
            "server_public": SubRecord({
                "x": SubRecord({
                    "value": Binary(),
                    # FIXME: Integer size
                    "length": Integer(),
                }),
                "y": SubRecord({
                    "value": Binary(),
                    # FIXME: Integer size
                    "length": Integer(),
                }),
            }),
        }),
        "rsa_params": SubRecord({
            "exponent": Long(),
            "modulus": Binary(),
            # FIXME: Integer size
            "length": Integer(),
        }),
        "dh_params": SubRecord({
            "prime": SubRecord({
                "value": Binary(),
                # FIXME: Integer size
                "length": Integer(),
            }),
            "generator": SubRecord({
                "value": Binary(),
                # FIXME: Integer size
                "length": Integer(),
            }),
            "server_public": SubRecord({
                "value": Binary(),
                # FIXME: Integer size
<<<<<<< HEAD
                "length": Integer(),
            }),
        }),
        "signature": SubRecord({
            "raw": Binary(),
            "type": String(),
            "valid": Boolean(),
            "signature_and_hash_type": signature_and_hash_type,
            "tls_version": SubRecord({
                "name": String(),
=======
                "length":Integer(),
           }),
        }),
        "signature":SubRecord({
            "raw":Binary(),
            "type":String(),
            "valid":Boolean(),
            "signature_and_hash_type":signature_and_hash_type,
            "tls_version":SubRecord({
                "name":String(),
>>>>>>> f4988729
                # FIXME: Integer size
                "value": Integer()
            }),
        }),
        "signature_error": String(),
    }),
    "server_finished": SubRecord({
        "verify_data": Binary()
    }),
    "session_ticket": SubRecord({
        "value": Binary(),
        # FIXME: Integer size
        "length": Integer(),
        "lifetime_hint": Long()
    }),
    "key_material": SubRecord({
        "pre_master_secret": SubRecord({
            "value": Binary(),
            # FIXME: Integer size
            "length": Integer()
        }),
        "master_secret": SubRecord({
            "value": Binary(),
            # FIXME: Integer size
            "length": Integer()
        }),
    }),
    "client_finished": SubRecord({
        "verify_data": Binary()
    }),
    "client_key_exchange": SubRecord({
        "dh_params": SubRecord({
            "prime": SubRecord({
                "value": Binary(),
                # FIXME: Integer size
                "length": Integer()
            }),
            "generator": SubRecord({
                "value": Binary(),
                # FIXME: Integer size
                "length": Integer()
            }),
            "client_public": SubRecord({
                # FIXME: Integer size
                "value": Binary(),
                "length": Integer()
            }),
            "client_private": SubRecord({
                # FIXME: Integer size
                "value": Binary(),
                "length": Integer()
            }),
        }),
        "ecdh_params": SubRecord({
            "curve_id": SubRecord({
                "name": String(),
                # FIXME: Integer size (and...not an OBJECT IDENTIFIER?)
                "id": Integer()
            }),
            "client_public": SubRecord({
                "x": SubRecord({
                    "value": Binary(),
                    # FIXME: Integer size
                    "length": Integer()
                }),
                "y": SubRecord({
                    "value": Binary(),
                    # FIXME: Integer size
                    "length": Integer()
                }),
            }),
            "client_private": SubRecord({
                "value": Binary(),
                # FIXME: Integer size
                "length": Integer()
            }),
        }),
        "rsa_params": SubRecord({
            # FIXME: Integer size
            "length": Integer(),
            "encrypted_pre_master_secret": Binary()
        }),
    }),
})

# zcrypto/tls/tls_heartbeat.go: Heartbleed
heartbleed_log = SubRecord({
    "heartbleed_enabled": Boolean(),
    "heartbleed_vulnerable": Boolean()
})

# zcrypto/x509/chain.go: type CertificateChain []*Certificate
certificate_chain = ListOf(parsed_certificate)

# zcrypto/tls/common.go: ConnectionState (note: no `json` tags)
tls_connection_state = SubRecord({
    "Version": Unsigned16BitInteger(),
    "HandshakeComplete": Boolean(),
    "DidResume": Boolean(),
    "CipherSuite": Unsigned16BitInteger(),
    "NegotiatedProtocol": String(),
    "NegotiatedProtocolIsMutual": Boolean(),
    "ServerName": String(),
    "PeerCertificate": parsed_certificate,
    "VerifiedChains": ListOf(certificate_chain),
})<|MERGE_RESOLUTION|>--- conflicted
+++ resolved
@@ -223,22 +223,21 @@
 })
 
 hex_name_value = SubRecord({
-    "hex":String(),
-    "name":String(),
+    "hex": String(),
+    "name": String(),
     # FIXME: Integer size?
-    "value":Integer(),
+    "value": Integer(),
 })
 
 cipher_suite = hex_name_value
 
 signature_and_hash_type = SubRecord({
-    "signature_algorithm":String(),
-    "hash_algorithm":String(),
+    "signature_algorithm": String(),
+    "hash_algorithm": String(),
 })
 
 # zcrypto/tls/tls_handshake.go: ServerHandshake
 tls_handshake = SubRecord({
-<<<<<<< HEAD
     "client_hello": SubRecord({
         "cipher_suites": ListOf(cipher_suite),
         "compression_methods": ListOf(hex_name_value),
@@ -257,37 +256,9 @@
         "ticket": Boolean(),
         "version": SubRecord({
             "name": String(),
-=======
-    "client_hello":SubRecord({
-        "cipher_suites": ListOf(cipher_suite),
-        "compression_methods":ListOf(hex_name_value),
-        "extended_master_secret": Boolean(),
-        "extended_random":Binary(),
-        "heartbeat":Boolean(),
-        "next_protocol_negotiation":Boolean(),
-        "ocsp_stapling":Boolean(),
-        "random":Binary(),
-        "sct_enabled":Boolean(),
-        "scts":Boolean(),
-        "secure_renegotiation":Boolean(),
-        "signature_and_hashes":ListOf(signature_and_hash_type),
-        "supported_curves": ListOf(hex_name_value),
-        "supported_point_formats": ListOf(hex_name_value),
-        "ticket": Boolean(),
-        "version":SubRecord({
-            "name":String(),
-            # FIXME: Integer size?
-            "value":Integer()
-        }),
-    }),
-    "server_hello":SubRecord({
-        "version":SubRecord({
-            "name":String(),
->>>>>>> f4988729
             # FIXME: Integer size?
             "value": Integer()
         }),
-<<<<<<< HEAD
     }),
     "server_hello": SubRecord({
         "version": SubRecord({
@@ -298,11 +269,6 @@
         "random": Binary(),
         "session_id": Binary(),
         "cipher_suite": cipher_suite,
-=======
-        "random":Binary(),
-        "session_id": Binary(),
-        "cipher_suite":cipher_suite,
->>>>>>> f4988729
         # FIXME: Integer size?
         "compression_method": Integer(),
         "ocsp_stapling": Boolean(),
@@ -379,7 +345,6 @@
             "server_public": SubRecord({
                 "value": Binary(),
                 # FIXME: Integer size
-<<<<<<< HEAD
                 "length": Integer(),
             }),
         }),
@@ -390,18 +355,6 @@
             "signature_and_hash_type": signature_and_hash_type,
             "tls_version": SubRecord({
                 "name": String(),
-=======
-                "length":Integer(),
-           }),
-        }),
-        "signature":SubRecord({
-            "raw":Binary(),
-            "type":String(),
-            "valid":Boolean(),
-            "signature_and_hash_type":signature_and_hash_type,
-            "tls_version":SubRecord({
-                "name":String(),
->>>>>>> f4988729
                 # FIXME: Integer size
                 "value": Integer()
             }),
