--- conflicted
+++ resolved
@@ -26,46 +26,9 @@
 	Domain string
 }
 
-<<<<<<< HEAD
-type Dialer interface {
-	Dial(string, string) (net.Conn, error)
-}
-
-type TimeoutDialer interface {
-	DialTimeout(string, string, time.Duration) (net.Conn, error)
-}
-
-type DefaultDialer struct {
-	Timeout time.Duration
-}
-
-func (d *DefaultDialer) Dial(proto string, host string) (net.Conn, error) {
-	if d.Timeout == 0 {
-		return net.Dial(proto, host)
-	} else {
-		return net.DialTimeout(proto, host, d.Timeout)
-	}
-}
-
-func (d *DefaultDialer) DialTimeout(proto string, host string, timeout time.Duration) (net.Conn, error) {
-	return net.DialTimeout(proto, host, timeout)
-}
-
-func (t *ScanTarget) OpenDial(flags *BaseFlags, dialer Dialer) (net.Conn, error) {
-	return dialer.Dial("tcp", fmt.Sprintf("%s:%d", t.IP.String(), flags.Port))
-}
-
-func (t *ScanTarget) OpenDialTimeout(flags *BaseFlags, dialer TimeoutDialer) (net.Conn, error) {
-	return dialer.DialTimeout("tcp", fmt.Sprintf("%s:%d", t.IP.String(), flags.Port), time.Second*time.Duration(flags.Timeout))
-}
-
-func (t *ScanTarget) Open(flags *BaseFlags) (net.Conn, error) {
-	return t.OpenDialTimeout(flags, &DefaultDialer{})
-=======
 // ScanTarget.Open connects to the ScanTarget using net.DialTimeout(), getting the port and timeout from flags.
 func (t *ScanTarget) Open(flags *BaseFlags) (net.Conn, error) {
 	return net.DialTimeout("tcp", fmt.Sprintf("%s:%d", t.IP.String(), flags.Port), time.Second*time.Duration(flags.Timeout))
->>>>>>> cfb8c937
 }
 
 // grabTarget calls handler for each action
